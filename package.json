{
  "name": "ado-review-cli",
<<<<<<< HEAD
  "version": "1.0.2",
=======
  "version": "1.0.1",
>>>>>>> 9b1ef8aa
  "description": "Azure DevOps PR Review CLI - AI Agent supported CLI tool for automated Pull Request reviews",
  "main": "dist/cli/index.js",
  "bin": {
    "ado-review": "dist/cli/index.js"
  },
  "scripts": {
    "build": "tsc",
    "dev": "ts-node src/cli/index.ts",
    "start": "node dist/cli/index.js",
    "test": "jest",
    "lint": "eslint src/**/*.ts",
    "lint:fix": "eslint src/**/*.ts --fix",
    "clean": "rimraf dist",
    "prepublishOnly": "npm run clean && npm run build"
  },
  "keywords": [
    "azure-devops",
    "pull-request",
    "code-review",
    "cli",
    "ai",
    "gemini",
    "typescript"
  ],
  "author": "AI Agent",
  "license": "MIT",
  "dependencies": {
    "commander": "^11.1.0",
    "axios": "^1.6.2",
    "js-yaml": "^4.1.0",
    "glob": "^10.3.10",
    "chalk": "^5.3.0",
    "ora": "^7.0.1",
    "inquirer": "^9.2.12",
    "simple-git": "^3.20.0",
    "tmp": "^0.2.1",
    "winston": "^3.11.0",
    "ajv": "^8.12.0",
    "cli-table3": "^0.6.3"
  },
  "devDependencies": {
    "@types/node": "^20.10.0",
    "@types/js-yaml": "^4.0.9",
    "@types/tmp": "^0.2.6",
    "@types/inquirer": "^9.0.7",
    "@typescript-eslint/eslint-plugin": "^6.13.1",
    "@typescript-eslint/parser": "^6.13.1",
    "eslint": "^8.54.0",
    "jest": "^29.7.0",
    "@types/jest": "^29.5.8",
    "ts-jest": "^29.1.1",
    "ts-node": "^10.9.1",
    "tsconfig-paths": "^4.2.0",
    "typescript": "^5.3.2",
    "rimraf": "^5.0.5"
  },
  "files": [
    "dist/**/*",
    "examples/**/*",
    "README.md",
    "LICENSE"
  ],
  "engines": {
    "node": ">=18.0.0"
  },
  "repository": {
    "type": "git",
    "url": "git+https://github.com/your-org/ado-review-cli.git"
  },
  "bugs": {
    "url": "https://github.com/your-org/ado-review-cli/issues"
  },
  "homepage": "https://github.com/your-org/ado-review-cli#readme"
}<|MERGE_RESOLUTION|>--- conflicted
+++ resolved
@@ -1,10 +1,6 @@
 {
   "name": "ado-review-cli",
-<<<<<<< HEAD
   "version": "1.0.2",
-=======
-  "version": "1.0.1",
->>>>>>> 9b1ef8aa
   "description": "Azure DevOps PR Review CLI - AI Agent supported CLI tool for automated Pull Request reviews",
   "main": "dist/cli/index.js",
   "bin": {
